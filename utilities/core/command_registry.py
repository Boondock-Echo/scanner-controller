--- conflicted
+++ resolved
@@ -207,13 +207,11 @@
             "(Not available for this scanner model)"
         )
 
-<<<<<<< HEAD
     # Band scope (CSC streaming or manual sweep)
     if hasattr(adapter, 'stream_custom_search'):
-=======
+
     # Band scope (CSC streaming or search sweep)
     if hasattr(adapter, 'stream_custom_search') or hasattr(adapter, 'search_band_scope'):
->>>>>>> db0b4f5e
         logging.debug("Registering 'band scope' command")
 
         def band_scope(ser_, adapter_, arg=""):
