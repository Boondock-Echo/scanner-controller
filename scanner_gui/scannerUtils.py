--- conflicted
+++ resolved
@@ -1,16 +1,9 @@
 """
-<<<<<<< HEAD
 Scanner Interaction Module.
 
 This module provides utility functions and classes for interacting with a
 scanner device via serial communication. It includes command validation,
 response parsing, and port scanning.
-=======
-Scanner utility functions.
-
-This module provides helper functions for scanner detection, communication,
-and other scanner-related operations.
->>>>>>> b15bce83
 """
 
 import logging
@@ -28,18 +21,11 @@
 
 
 class scanner_command:
-<<<<<<< HEAD
     """
     Represent a scanner command with validation, formatting, and parsing.
 
     This class is used to construct commands for a scanner device, validate
     input values, and parse responses from the scanner.
-=======
-    """Scanner command handler for serial communication with scanners.
-
-    This class encapsulates the behavior of scanner commands including
-    validation, formatting, and response parsing.
->>>>>>> b15bce83
     """
 
     def __init__(
@@ -53,7 +39,6 @@
         requires_prg=False,
         help=None,
     ):
-<<<<<<< HEAD
         """
         Initialize a scanner_command instance.
 
@@ -70,19 +55,6 @@
             requires_prg (bool, optional): Indicates if the command requires a
             PRG prefix.
             help (str, optional): Help text describing the command.
-=======
-        """Initialize a scanner command with specified parameters.
-
-        Args:
-            name: Command name (will be converted to uppercase)
-            valid_range: Optional tuple of (min, max) valid values
-            query_format: Format for query commands (defaults to name)
-            set_format: Format for set commands (defaults to name,{value})
-            validator: Optional function to validate input values
-            parser: Optional function to parse responses
-            requires_prg: Whether command requires programming mode
-            help: Help text for the command
->>>>>>> b15bce83
         """
         self.name = name.upper()
         self.valid_range = valid_range
@@ -94,7 +66,6 @@
         self.help = help  # optional help text
 
     def buildCommand(self, value=None):
-<<<<<<< HEAD
         """
         Build a command string for the scanner.
 
@@ -104,11 +75,6 @@
 
         Returns:
             str: The formatted command string.
-=======
-        """Build the command string to send to the scanner.
-
-        Formats the command with the optional value and adds carriage return.
->>>>>>> b15bce83
         """
         if value is None:
             return f"{self.query_format}\r"
@@ -118,20 +84,14 @@
             self.valid_range[0] <= value <= self.valid_range[1]
         ):
             raise ValueError(
-<<<<<<< HEAD
                 (
                     f"{self.name}: Value must be between {self.valid_range[0]} "
                     f"and {self.valid_range[1]}."
                 )
-=======
-                f"{self.name}: Value must be between {self.valid_range[0]} "
-                f"and {self.valid_range[1]}."
->>>>>>> b15bce83
             )
         return f"{self.set_format.format(value=value)}\r"
 
     def parseResponse(self, response):
-<<<<<<< HEAD
         """
         Parse the response from the scanner.
 
@@ -144,41 +104,25 @@
 
         Raises:
             Exception: If the response contains an error message.
-=======
-        """Parse the response received from the scanner.
-
-        Strips whitespace and checks for error responses. If a parser function
-        was provided, uses it to process the response.
-
-        Args:
-            response: The raw response string from the scanner
-
-        Returns:
-            The parsed response or the original if no parser is provided
-
-        Raises:
-            Exception: If the response indicates an error
->>>>>>> b15bce83
         """
         response = response.strip()
         if response == "ERR" or "ERR" in response:
             raise Exception(
                 f"{self.name}: Command returned an error: {response}"
             )
+            raise Exception(
+                f"{self.name}: Command returned an error: {response}"
+            )
         return self.parser(response) if self.parser else response
 
 
 def clear_serial_buffer(ser):
-<<<<<<< HEAD
     r"""
     Clear any accumulated data in the serial buffer before sending commands.
 
     This function ensures that the serial buffer is empty before a new command
     is sent to avoid interference from previous data.
     """
-=======
-    """Clear accumulated data in the serial buffer before sending commands."""
->>>>>>> b15bce83
     try:
         time.sleep(0.2)
         while ser.in_waiting:
@@ -189,17 +133,10 @@
 
 
 def read_response(ser, timeout=1.0):
-<<<<<<< HEAD
     r"""
     Read bytes from the serial port until a carriage return (\r or \n).
 
     This function collects incoming bytes and returns them as a string.
-=======
-    r"""Read bytes from the serial port until a terminator is encountered.
-
-    Reads until a carriage return (\r) or newline (\n) is encountered
-    or until the timeout expires.
->>>>>>> b15bce83
     """
     response_bytes = bytearray()
     try:
@@ -219,12 +156,8 @@
 
 
 def validate_enum(name, allowed_values):
-<<<<<<< HEAD
     """
     Return a validator function and check if a given value is in allowed_values.
-=======
-    """Return a validator function that checks if a value is in allowed_values.
->>>>>>> b15bce83
 
     Args:
         name (str): The name of the command (for error messages)
@@ -241,18 +174,20 @@
                 f"{name} must be one of: {', '.join(sorted(allowed_upper))}"
             )
 
+            raise ValueError(
+                f"{name} must be one of: {', '.join(sorted(allowed_upper))}"
+            )
+
     return validator
 
 
 def validate_cin(params):
-<<<<<<< HEAD
     """
     Validate the argument list for the CIN command.
-=======
-    """Validate the argument list for the CIN command.
->>>>>>> b15bce83
 
     Args:
+        params (str or list): Should be a comma-separated string or list of
+        values.
         params (str or list): Should be a comma-separated string or list of
         values.
 
@@ -303,18 +238,12 @@
 
 
 def send_command(ser, cmd):
-<<<<<<< HEAD
     """
     Clear the buffer and send a command (with CR termination) to the scanner.
 
     Clears the serial buffer before sending the command to ensure that
     no previous data interferes with the command. The command is terminated with
     a carriage return.
-=======
-    """Clear the buffer and send a command to the scanner.
-
-    Sends a command (with CR termination) after clearing the buffer.
->>>>>>> b15bce83
     """
     clear_serial_buffer(ser)
     full_cmd = cmd.strip() + "\r"
@@ -328,17 +257,11 @@
 
 
 def wait_for_data(ser, max_wait=0.3):
-<<<<<<< HEAD
     """
     Wait for data on the serial port.
 
     Return True if data is available within max_wait seconds, otherwise return
     False.
-=======
-    """Wait up to max_wait seconds for incoming data on the serial port.
-
-    Returns True if data is available, otherwise False.
->>>>>>> b15bce83
     """
     start = time.time()
     while time.time() - start < max_wait:
@@ -349,18 +272,11 @@
 
 
 def findAllScannerPorts(baudrate=115200, timeout=0.5, max_retries=2):
-<<<<<<< HEAD
     """
     Find all scanner ports and return a list of detected scanners.
 
     Scans all COM ports and returns a list of tuples (port_name, model_code)
     where model_code matches one of the SCANNER_MODELS keys.
-=======
-    """Scan all COM ports and return a list of detected scanners.
-
-    Returns a list of tuples (port_name, model_code) where model_code
-    matches one of the SCANNER_MODELS keys.
->>>>>>> b15bce83
     """
     detected = []
     retries = 0
@@ -381,6 +297,9 @@
                     logging.info(
                         f"Response from {port.device}: {model_response}"
                     )
+                    logging.info(
+                        f"Response from {port.device}: {model_response}"
+                    )
                     if model_response.startswith("MDL,"):
                         model_code = model_response.split(",")[1].strip()
                         detected.append((port.device, model_code))
