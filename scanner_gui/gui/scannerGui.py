--- conflicted
+++ resolved
@@ -1,5 +1,4 @@
 """
-<<<<<<< HEAD
 scannerGui.py.
 
 This module defines the ScannerGUI class, which provides a graphical user
@@ -11,28 +10,11 @@
 
 # scannerGui.py
 
-import os
-import time
-
-import serial
-=======
-Scanner GUI module.
-
-This module provides a graphical user interface for controlling scanner radios.
-It implements a virtual faceplate with controls that match physical scanner
-operations including frequency display, signal meters, volume/squelch controls,
-and keypad input.
-"""
-
-# Standard library imports
 import logging
 import os
 import time
 
 import serial
-
-# Third-party imports
->>>>>>> b15bce83
 from PyQt6.QtCore import Qt, QTimer
 from PyQt6.QtGui import QFont
 from PyQt6.QtWidgets import (
@@ -48,15 +30,9 @@
     QWidget,
 )
 
-<<<<<<< HEAD
 from scanner_gui.commandLibrary import getScannerInterface
 from scanner_gui.scannerUtils import findAllScannerPorts
 
-=======
-# Local imports
-from ..commandLibrary import getScannerInterface
-from ..scanner_utils import find_all_scanner_ports
->>>>>>> b15bce83
 from .audioControls import buildAudioControls
 from .controlKeys import buildControlKeys
 from .displayGroup import buildDisplayGroup
@@ -69,7 +45,6 @@
 
 class ScannerGUI(QWidget):
     """
-<<<<<<< HEAD
     Graphical user interface for controlling and interacting with a scanner.
 
     This class provides features such as port selection, display updates,
@@ -85,19 +60,11 @@
         scanner list and updating the display, and performs an initial
         refresh of the scanner list.
         """
-=======
-    Main scanner GUI window class.
-
-    This class implements a virtual scanner faceplate with LCD display,
-    control keys, frequency entry keypad, and various control elements.
-    It handles all communication with the physical scanner device.
-    """
-
-    def __init__(self):
-        """Initialize the Scanner GUI."""
->>>>>>> b15bce83
         super().__init__()
         self.setWindowTitle("Scanner Faceplate GUI")
+        self.loadStyleSheet(
+            os.path.join(os.path.dirname(__file__), "style.qss")
+        )
         self.loadStyleSheet(
             os.path.join(os.path.dirname(__file__), "style.qss")
         )
@@ -126,7 +93,6 @@
 
     def loadStyleSheet(self, path: str):
         """
-<<<<<<< HEAD
         Load and apply a stylesheet to the GUI.
 
         This method reads a stylesheet file from the given path and applies
@@ -134,12 +100,6 @@
 
         Args:
             path (str): The file path to the stylesheet.
-=======
-        Load and apply a QSS stylesheet from a file.
-
-        Args:
-            path: Path to the QSS file
->>>>>>> b15bce83
         """
         try:
             with open(path, "r") as f:
@@ -149,17 +109,10 @@
 
     def initUI(self):
         """
-<<<<<<< HEAD
         Initialize the user interface components of the ScannerGUI.
 
         This method sets up the layout, widgets, and controls for the GUI,
         including the port selector, display, signal meters, and keypad.
-=======
-        Initialize and layout all GUI components.
-
-        Sets up the main layout with all controls, display elements,
-        and arranges them in the appropriate structure.
->>>>>>> b15bce83
         """
         outerLayout = QHBoxLayout()
 
@@ -205,6 +158,9 @@
         layout.addWidget(
             self.modelLabel, alignment=Qt.AlignmentFlag.AlignCenter
         )
+        layout.addWidget(
+            self.modelLabel, alignment=Qt.AlignmentFlag.AlignCenter
+        )
 
         # Display
         self.displayLabels = []
@@ -226,7 +182,6 @@
 
     def refreshScannerList(self, initial=False):
         """
-<<<<<<< HEAD
         Refresh the list of available scanner ports.
 
         This method updates the scanner port list by finding all available
@@ -239,24 +194,6 @@
                             scanner list.
         """
         ports = findAllScannerPorts()
-=======
-        Refresh the list of available scanner devices.
-
-        Scans for connected scanners and updates the port selection dropdown.
-
-        Args:
-            initial: If True, automatically connect to the first scanner found
-        """
-        # Skip checking ports that we're already connected to
-        if self.connected_port and self.ser and self.ser.is_open:
-            logging.debug(
-                f"Skipping scan of port {self.connected_port} "
-                f"(already connected)"
-            )
-            return
-
-        ports = find_all_scanner_ports()
->>>>>>> b15bce83
         if ports != self.scanner_ports:
             self.scanner_ports = ports
             self.portSelector.clear()
@@ -267,7 +204,6 @@
 
     def connectScanner(self, port, model):
         """
-<<<<<<< HEAD
         Connect to the scanner device on the specified port.
 
         This method establishes a serial connection to the scanner device
@@ -277,24 +213,8 @@
         Args:
             port (str): The serial port to connect to.
             model (str): The model of the scanner device.
-=======
-        Connect to a scanner device.
-
-        Establishes a serial connection to the specified port and
-        initializes the appropriate adapter for the scanner model.
-
-        Args:
-            port: Serial port name to connect to
-            model: Scanner model identifier
->>>>>>> b15bce83
-        """
-        try:
-            # If we're already connected to this port, don't reconnect
-            if self.connected_port == port and self.ser and self.ser.is_open:
-                logging.info(f"Already connected to {model} on {port}")
-                return
-
-            # Close any existing connection
+        """
+        try:
             if self.ser:
                 try:
                     self.ser.close()
@@ -318,16 +238,11 @@
 
             logging.info(f"Successfully connected to {model} on {port}")
         except Exception as e:
-<<<<<<< HEAD
-=======
-            logging.error(f"Error connecting to {model} on {port}: {e}")
->>>>>>> b15bce83
             QMessageBox.critical(
                 self,
                 "Connection Error",
                 f"Could not connect to {model} on {port}:\n{e}",
             )
-<<<<<<< HEAD
 
     def manualConnect(self):
         """
@@ -336,17 +251,6 @@
         This method retrieves the currently selected port and model from the
         port selector dropdown and attempts to establish a connection to the
         scanner device.
-=======
-            self.connected_port = None
-            self.ser = None
-            self.adapter = None
-
-    def manualConnect(self):
-        """
-        Manually connect to the selected scanner from the dropdown.
-
-        Called when the Connect button is pressed.
->>>>>>> b15bce83
         """
         index = self.portSelector.currentIndex()
         data = self.portSelector.itemData(index)
@@ -356,7 +260,6 @@
 
     def onPortSelected(self, index):
         """
-<<<<<<< HEAD
         Handle the event when a port is selected from the dropdown.
 
         This method creates a new ScannerGUI window, connects it to the
@@ -364,12 +267,6 @@
 
         Args:
             index (int): The index of the selected item in the port selector.
-=======
-        Handle selection of a port from the dropdown.
-
-        Args:
-            index: Index of the selected port in the dropdown
->>>>>>> b15bce83
         """
         data = self.portSelector.itemData(index)
         if data:
@@ -381,18 +278,11 @@
 
     def updateDisplay(self):
         """
-<<<<<<< HEAD
         Update the scanner display and signal meters.
 
         This method retrieves the current status from the scanner interface,
         updates the display labels with the parsed screen data, and adjusts
         the signal meters (RSSI and squelch) based on the scanner's readings.
-=======
-        Update the display with the current scanner state.
-
-        Reads the scanner's display and status information and
-        updates the GUI elements accordingly.
->>>>>>> b15bce83
         """
         if not self.adapter or not self.ser:
             return
@@ -440,7 +330,6 @@
 
     def knobScrolled(self, event):
         """
-<<<<<<< HEAD
         Handle the knob scroll event.
 
         This method determines the direction of the scroll based on the angle
@@ -449,12 +338,6 @@
 
         Args:
             event: The scroll event containing the angle delta.
-=======
-        Handle rotary knob scroll events.
-
-        Args:
-            event: Scroll event containing angle information
->>>>>>> b15bce83
         """
         angle = event.angleDelta().y()
         if angle > 0:
@@ -464,7 +347,6 @@
 
     def knobPressed(self, event):
         """
-<<<<<<< HEAD
         Handle the knob press event.
 
         This method sends the corresponding key command to the scanner
@@ -472,18 +354,11 @@
 
         Args:
             event: The press event triggering the knob action.
-=======
-        Handle rotary knob press events.
-
-        Args:
-            event: Press event
->>>>>>> b15bce83
         """
         self.sendKey("^")
 
     def sendKey(self, key):
         """
-<<<<<<< HEAD
         Send a key command to the scanner.
 
         This method sends the specified key command to the scanner device
@@ -503,49 +378,11 @@
         scales it to a range between 0 and 1, and sends the volume level
         to the scanner device through the adapter and serial connection.
         """
-=======
-        Send a key press to the scanner.
-
-        Args:
-            key: Key character or code to send
-        """
-        if not self.adapter or not self.ser:
-            logging.warning(
-                f"Cannot send key '{key}': not connected to a scanner"
-            )
-            return
-
-        if not self.ser.is_open:
-            logging.warning(f"Cannot send key '{key}': serial port is closed")
-            try:
-                # Try to reopen the port
-                self.ser.open()
-                logging.info(f"Reopened connection to {self.connected_port}")
-            except Exception as e:
-                logging.error(f"Failed to reopen serial port: {e}")
-                return
-
-        try:
-            logging.info(f"Sending key: '{key}'")
-            # Use adapter's sendKey method which now includes the ',P' suffix
-            response = self.adapter.sendKey(self.ser, key)
-            logging.info(f"Response: {response}")
-        except Exception as e:
-            logging.error(f"Error sending key '{key}': {e}")
-            # Third-party imports
-            import traceback
-
-            logging.error(traceback.format_exc())
-
-    def setVolume(self):
-        """Set the scanner volume based on slider position."""
->>>>>>> b15bce83
         if self.adapter and self.ser:
             value = self.volSlider.value() / 100.0
             self.adapter.writeVolume(self.ser, value)
 
     def setSquelch(self):
-<<<<<<< HEAD
         """
         Set the squelch level on the scanner.
 
@@ -553,16 +390,12 @@
         scales it to a range between 0 and 1, and sends the squelch level
         to the scanner device through the adapter and serial connection.
         """
-=======
-        """Set the scanner squelch based on slider position."""
->>>>>>> b15bce83
         if self.adapter and self.ser:
             value = self.sqlSlider.value() / 100.0
             self.adapter.writeSquelch(self.ser, value)
 
     def parseStsLine(self, sts_line: str) -> dict:
         """
-<<<<<<< HEAD
         Parse an STS line from the scanner.
 
         This method processes a status (STS) line received from the scanner,
@@ -575,21 +408,6 @@
         Returns:
             dict: A dictionary containing parsed data, including screen text,
                   key flags, backlight status, and volume level.
-=======
-        Parse a status line from the scanner.
-
-        Converts the STS command response into a structured dictionary
-        with display text and scanner state information.
-
-        Args:
-            sts_line: Raw status line from the scanner
-
-        Returns:
-            Dictionary containing parsed status information
-
-        Raises:
-            ValueError: If the line doesn't start with "STS,"
->>>>>>> b15bce83
         """
         if not sts_line.startswith("STS,"):
             raise ValueError("Not an STS line")
@@ -608,6 +426,13 @@
                     "highlight": modifier == "*" * 16,
                 }
             )
+            screen.append(
+                {
+                    "text": text.strip(),
+                    "underline": modifier == "_" * 16,
+                    "highlight": modifier == "*" * 16,
+                }
+            )
         key_flags = parts[14:21]
         keys = [flag == "1" for flag in key_flags]
         backlight = parts[21] if len(parts) > 21 else ""
