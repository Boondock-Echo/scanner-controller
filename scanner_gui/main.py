"""
This is the main entry point for the scanner GUI application.

It initializes the PyQt application and launches the ScannerGUI interface.
"""

# main.py

"""
Main module.

This module provides functionality related to main.
"""

# Standard library imports
import logging
import os
import shutil
import sys

<<<<<<< HEAD
from PyQt6.QtWidgets import QApplication

from scanner_gui.gui.scannerGui import ScannerGUI


def main():
    """
    Run the scanner GUI application.

    The main function initializes the PyQt application and launches the
    ScannerGUI interface.
    """
=======
# Third-party imports
from PyQt6.QtWidgets import QApplication, QMessageBox

# Set up logging
logging.basicConfig(
    level=logging.INFO, format="%(asctime)s - %(levelname)s - %(message)s"
)


def clear_pycache():
    """Clear all __pycache__ directories to ensure fresh imports."""
    root_dir = os.path.dirname(os.path.dirname(os.path.abspath(__file__)))
    logging.info(f"Clearing cached Python files in {root_dir}")

    for dirpath, dirnames, _filenames in os.walk(root_dir):
        if "__pycache__" in dirnames:
            pycache_path = os.path.join(dirpath, "__pycache__")
            try:
                shutil.rmtree(pycache_path)
                logging.info(f"Removed cache directory: {pycache_path}")
            except Exception as e:
                logging.warning(f"Could not remove {pycache_path}: {e}")


def main():
    """Execute the Scanner GUI application.

    Clears Python cache, initializes the GUI, checks for port accessibility,
    and runs the main application loop.
    """
    # Clear cache on startup
    clear_pycache()

    # Import here after cache clearing
    try:
        # Application imports
        from scanner_gui.gui.scannerGui import ScannerGUI
    except ImportError:
        # If package import fails, try relative import (when run as script)
        try:
            from .gui.scannerGui import ScannerGUI
        except ImportError:
            # Last resort - direct import (when run directly)
            sys.path.insert(
                0, os.path.dirname(os.path.dirname(os.path.abspath(__file__)))
            )
            # Application imports
            from scanner_gui.gui.scannerGui import ScannerGUI

    # Start the application
>>>>>>> b15bce83
    app = QApplication(sys.argv)

    # Show warning if COM ports are inaccessible
    # Third-party imports
    from serial.tools import list_ports

    busy_ports = []
    for port in list_ports.comports():
        try:
            # Third-party imports
            from serial import Serial

            # Use context manager without assigning to an unused variable
            with Serial(port.device, timeout=0.1):
                pass  # Port could be opened successfully
        except Exception as e:
            busy_ports.append((port.device, str(e)))

    if busy_ports:
        warning_msg = "Some COM ports are inaccessible and can't be used:\n\n"
        for port, error in busy_ports:
            warning_msg += f"• {port}: {error}\n"
        warning_msg += (
            "\nThis might be caused by another application using the port."
        )

        QMessageBox.warning(None, "Port Access Warning", warning_msg)

    # Create and show the GUI
    gui = ScannerGUI()
    gui.show()

    # Run the application
    sys.exit(app.exec())


<<<<<<< HEAD
=======
# This allows the script to be run directly
>>>>>>> b15bce83
if __name__ == "__main__":
    main()<|MERGE_RESOLUTION|>--- conflicted
+++ resolved
@@ -4,56 +4,11 @@
 It initializes the PyQt application and launches the ScannerGUI interface.
 """
 
-# main.py
-
-"""
-Main module.
-
-This module provides functionality related to main.
-"""
-
 # Standard library imports
-import logging
 import os
-import shutil
 import sys
 
-<<<<<<< HEAD
-from PyQt6.QtWidgets import QApplication
-
-from scanner_gui.gui.scannerGui import ScannerGUI
-
-
-def main():
-    """
-    Run the scanner GUI application.
-
-    The main function initializes the PyQt application and launches the
-    ScannerGUI interface.
-    """
-=======
-# Third-party imports
 from PyQt6.QtWidgets import QApplication, QMessageBox
-
-# Set up logging
-logging.basicConfig(
-    level=logging.INFO, format="%(asctime)s - %(levelname)s - %(message)s"
-)
-
-
-def clear_pycache():
-    """Clear all __pycache__ directories to ensure fresh imports."""
-    root_dir = os.path.dirname(os.path.dirname(os.path.abspath(__file__)))
-    logging.info(f"Clearing cached Python files in {root_dir}")
-
-    for dirpath, dirnames, _filenames in os.walk(root_dir):
-        if "__pycache__" in dirnames:
-            pycache_path = os.path.join(dirpath, "__pycache__")
-            try:
-                shutil.rmtree(pycache_path)
-                logging.info(f"Removed cache directory: {pycache_path}")
-            except Exception as e:
-                logging.warning(f"Could not remove {pycache_path}: {e}")
 
 
 def main():
@@ -62,9 +17,6 @@
     Clears Python cache, initializes the GUI, checks for port accessibility,
     and runs the main application loop.
     """
-    # Clear cache on startup
-    clear_pycache()
-
     # Import here after cache clearing
     try:
         # Application imports
@@ -82,7 +34,12 @@
             from scanner_gui.gui.scannerGui import ScannerGUI
 
     # Start the application
->>>>>>> b15bce83
+    """
+    Run the scanner GUI application.
+
+    The main function initializes the PyQt application and launches the
+    ScannerGUI interface.
+    """
     app = QApplication(sys.argv)
 
     # Show warning if COM ports are inaccessible
@@ -119,9 +76,7 @@
     sys.exit(app.exec())
 
 
-<<<<<<< HEAD
-=======
 # This allows the script to be run directly
->>>>>>> b15bce83
+
 if __name__ == "__main__":
     main()