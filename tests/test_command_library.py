--- conflicted
+++ resolved
@@ -27,8 +27,7 @@
 
 def test_parse_response_err_substring():
     """Treat responses containing ``ERR`` as valid if not prefixed by it."""
-<<<<<<< HEAD
-    cmd = scanner_command("TEST")
+    cmd = ScannerCommand("TEST")
     assert cmd.parse_response("CARRIER") == "CARRIER"
 
 
@@ -48,8 +47,4 @@
     """Raise ``ValueError`` when value is outside the allowed range."""
     cmd = scanner_command("SQUELCH", valid_range=(0, 100))
     with pytest.raises(ValueError):
-        cmd.build_command(150)
-=======
-    cmd = ScannerCommand("TEST")
-    assert cmd.parse_response("CARRIER") == "CARRIER"
->>>>>>> f4afcd45
+        cmd.build_command(150)