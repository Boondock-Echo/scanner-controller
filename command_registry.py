"""
Command registry module.

Provides functionality for building command tables.
"""


def build_command_table(adapter, ser):
    """
    Build command table for the specified adapter.

    Args:
        adapter: Scanner adapter instance
        ser: Serial connection object

    Returns:
        Dictionary mapping command names to handler functions
    """
    COMMANDS = {
        # Volume
        "read volume": lambda: adapter.readVolume(ser),
        "write volume": lambda arg: adapter.writeVolume(ser, float(arg)),
        # Squelch
        "read squelch": lambda: adapter.readSquelch(ser),
        "write squelch": lambda arg: adapter.writeSquelch(ser, float(arg)),
        # Frequency
        "read frequency": lambda: adapter.readFrequency(ser),
        "write frequency": lambda arg: adapter.writeFrequency(ser, float(arg)),
        # Status
        "read rssi": lambda: adapter.readRSSI(ser),
        "read smeter": lambda: adapter.readSMeter(ser),
        "read battery": lambda: adapter.readBatteryVoltage(ser),
        "read window": lambda: adapter.readWindowVoltage(ser),
        "read status": lambda: adapter.readStatus(ser),
        # Device Info
        "read model": lambda: adapter.readModel(ser),
        "read version": lambda: adapter.readSWVer(ser),
        # Key Simulation
        "send key": lambda arg: adapter.sendKey(ser, arg),
        # Raw Command
        "send": lambda arg: adapter.send_command(ser, arg),
        # Frequency Hold
        "hold frequency": lambda arg: adapter.enter_quick_frequency_hold(
            ser, float(arg)
        ),
        # Dump Memory to File
        "dump memory": lambda: adapter.dumpMemoryToFile(ser),
        # Read Global Lockouts
        "read lockout": lambda: adapter.readGlobalLockout(ser),
        # Channel I/O
        "read channel": lambda arg: adapter.readChannelInfo(ser, int(arg)),
        "write channel": lambda arg: (
            lambda args: adapter.writeChannelInfo(
                ser,
                int(args[0]),  # index
                args[1],  # name
                int(args[2]),  # freq_khz
                args[3],  # mod
                int(args[4]),  # ctcss
                int(args[5]),  # delay
                int(args[6]),  # lockout
                int(args[7]),  # priority
            )
        )(arg.split(",")),
        # Help gets added in main.py after this table is built
    }

    COMMAND_HELP = {
        "read volume": "Reads the current Volume level.",
        "write volume": "Sets volume level (0-1.0). Usage: write volume 0.75",
        "read squelch": "Reads the squelch level.",
        "write squelch": "Sets squelch (0-1.0). Usage: write squelch 0.5",
        "read frequency": (
            "Reads the currently tuned frequency (if supported)."
            "Usage: read frequency"
            " (e.g., 162.550)"
        ),
        "write frequency": (
            "Sets the frequency (MHz). Usage: write frequency " "162.550"
        ),
        "read rssi": "Reads the signal strength (RSSI).",
        "read smeter": "Reads the S-meter value.",
        "read battery": "Returns the battery voltage (V).",
        "read window": "Returns the window voltage and frequency.",
        "read status": "Returns full scanner display state and flags.",
        "read model": "Returns the scanner model.",
        "read version": "Returns the firmware version.",
        "send key": "Simulates keypad input. Usage: send key 123E",
        "send": "Sends a raw command. Usage: send PWR",
        "hold frequency": (
            "Enters a frequency hold mode. Usage: hold frequency " "851.0125"
        ),
        "dump memory": "Reads all memory entries via CIN and saves to file.",
        "read lockout": "Lists global lockout frequencies.",
        "read channel": "Reads a channel by index. Usage: read channel 5",
        "write channel": (
            "Writes channel info. Usage: write channel "
            "index,name,freq_khz,mod,ctcss,delay,lockout,priority\n"
            "Example: write channel 5,CH5,4625625,FM,100,2,0,1"
        ),
    }
<<<<<<< HEAD
    return COMMANDS, COMMAND_HELP


"""
This implementation is causing the program to crash.  Removed for now.
    COMMANDS["write"].__doc__ = "volume, squelch, frequency",
    COMMANDS["read"].__doc__ = "volume, squelch, frequency, rssi, smeter, battery, window, status, model, version",
    COMMANDS["set"].__doc__ = "volume, squelch, frequency",
    COMMANDS["get"].__doc__ = "volume, squelch, frequency, rssi, smeter, battery, window, status, model, version",
    COMMANDS["send"].__doc__ = "key, command",
    COMMANDS["hold"].__doc__ = "frequency",
    COMMANDS["dump"].__doc__ = "memory",
"""
=======
    return COMMANDS, COMMAND_HELP
>>>>>>> b15bce83
<|MERGE_RESOLUTION|>--- conflicted
+++ resolved
@@ -99,20 +99,4 @@
             "Example: write channel 5,CH5,4625625,FM,100,2,0,1"
         ),
     }
-<<<<<<< HEAD
-    return COMMANDS, COMMAND_HELP
-
-
-"""
-This implementation is causing the program to crash.  Removed for now.
-    COMMANDS["write"].__doc__ = "volume, squelch, frequency",
-    COMMANDS["read"].__doc__ = "volume, squelch, frequency, rssi, smeter, battery, window, status, model, version",
-    COMMANDS["set"].__doc__ = "volume, squelch, frequency",
-    COMMANDS["get"].__doc__ = "volume, squelch, frequency, rssi, smeter, battery, window, status, model, version",
-    COMMANDS["send"].__doc__ = "key, command",
-    COMMANDS["hold"].__doc__ = "frequency",
-    COMMANDS["dump"].__doc__ = "memory",
-"""
-=======
-    return COMMANDS, COMMAND_HELP
->>>>>>> b15bce83
+    return COMMANDS, COMMAND_HELP