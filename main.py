"""
<<<<<<< HEAD
Scanner Controller main module.

This is the main entry point for the scanner controller application.
It provides command-line interface for interacting with various scanner models
through their respective adapters.
=======
Main module.

This module provides functionality related to main.
>>>>>>> b15bce83
"""

# Standard library imports
import argparse
<<<<<<< HEAD
import logging
import os

import serial

# Local application/relative imports
from adapter_scanner.adapter_bc125at import BC125ATAdapter
from adapter_scanner.adapter_bcd325p2 import BCD325P2Adapter
from adapter_scanner.scanner_utils import find_all_scanner_ports
from command_registry import build_command_table
from utilities.readlineSetup import initialize_readline
from utilities.tools.log_trim import trim_log_file

# Third-party imports
=======

# Third-party imports
import importlib
import json
import logging
import os
import re
import sys
import threading
from pathlib import Path

import serial

# Application imports
from utilities.core.command_registry import build_command_table
from utilities.core.scanner_utils import find_all_scanner_ports
from utilities.core.shared_utils import diagnose_connection_issues
from utilities.help_topics import get_extended_help
from utilities.log_trim import trim_log_file
from utilities.readlineSetup import initialize_readline
from utilities.scanner_factory import get_scanner_adapter
>>>>>>> b15bce83

# LOGGING SETUP
# ------------------------------------------------------------------------------


<<<<<<< HEAD
if not os.path.exists("scanner_tool.log"):
    logging.error("Log file not found. Creating a new one.")

if os.path.getsize("scanner_tool.log") > 10 * 1024 * 1024:  # 10 MB limit
    logging.info("Log file size exceeded 10 MB. Trimming...")
    # Keep the log file manageable
    trim_log_file("scanner_tool.log", max_size=10 * 1024 * 1024)
=======
def setup_logging(log_level=logging.DEBUG):
    """
    Set up logging configuration with the specified log level.

    Configures handlers, formatters and other logging settings based on the
    specified level.
    """
    logging.basicConfig(
        filename="scanner_tool.log",
        level=log_level,
        format="%(asctime)s - %(levelname)s - %(message)s",
    )

    if not os.path.exists("scanner_tool.log"):
        logging.error("Log file not found. Creating a new one.")

    if os.path.getsize("scanner_tool.log") > 10 * 1024 * 1024:  # 10 MB limit
        logging.info("Log file size exceeded 10 MB. Trimming...")
        trim_log_file(
            "scanner_tool.log", max_size=10 * 1024 * 1024
        )  # Keep the log file manageable


setup_logging()
>>>>>>> b15bce83

# ------------------------------------------------------------------------------
# SUPPORTED SCANNER ADAPTERS
# ------------------------------------------------------------------------------

# Maps scanner model names to their respective adapter classes
adapter_scanner = {  # if your scanner adapter is not listed here, add it here
<<<<<<< HEAD
    "BC125AT": BC125ATAdapter(),
    "BCD325P2": BCD325P2Adapter(),
}


# ------------------------------------------------------------------------------
# HELP COMMAND
# ------------------------------------------------------------------------------


def show_help(COMMANDS, COMMAND_HELP, command="", adapter=None):
    """
    Display help information for commands.

    This function displays help for a given command. If no command is given,
    it lists available commands. It attempts to fetch help from the
    device-specific command library if connected to a scanner and help is not
    found elsewhere.

    Args:
        COMMANDS (dict): Dictionary mapping command names to handler functions.
        COMMAND_HELP (dict): Dictionary mapping command names to help strings.
        command (str, optional): The command to show help for. Defaults to "".
        adapter (object, optional): The scanner adapter. Defaults to None.
    """
    # Display general help if no command is provided
    # Display help for a specific command if provided
=======
    """
    get adapter function.

    Provides functionality for get adapter.
    """
    "BC125AT": "adapters.uniden.bc125at_adapter.BC125ATAdapter",
    "BCD325P2": "adapters.uniden.bcd325p2_adapter.BCD325P2Adapter",
}


# Helper function to load the adapter
def get_adapter(model_name):
    """
    Load the adapter for the given scanner model.

    Parameters:
        model_name (str): The name of the scanner model.

    Returns:
        object: The adapter instance for the scanner model.

    Raises:
        ValueError: If the scanner model is unsupported.
        ImportError: If there is an error loading the adapter.
    """
    if model_name not in adapter_scanner:
        raise ValueError(f"Unsupported scanner model: {model_name}")

    try:
        module_path, class_name = adapter_scanner[model_name].rsplit(".", 1)
        module = importlib.import_module(module_path)
        return getattr(module, class_name)()
    except (ImportError, AttributeError) as e:
        raise ImportError(f"Error loading adapter for {model_name}: {e}")


# ------------------------------------------------------------------------------
# HELP COMMAND
# ------------------------------------------------------------------------------
def show_help(COMMANDS, COMMAND_HELP, command="", adapter=None):
    """
    Display help for a command or list all available commands.

    Parameters:
        COMMANDS (dict): Dictionary of available commands.
        COMMAND_HELP (dict): Dictionary of help texts for commands.
        command (str): Specific command to display help for.
        adapter (object): Scanner adapter instance.
    """
>>>>>>> b15bce83
    if not command:
        categories = {
            "Reading Information": [
                "read",
                "status",
                "rssi",
                "freq",
                "squelch",
            ],
            "Controlling Scanner": ["write", "hold", "keys"],
            "Programming": ["channel", "prg", "epg", "dump", "lockouts"],
            "Other": ["send", "help"],
        }

        print("\nAvailable commands:")
<<<<<<< HEAD
        for cmd in sorted(COMMANDS):
            print(f"--->{cmd}")
        print("\nType 'help <command>' for details.")
        return
    # Display help for a specific command
    # If the command is in COMMAND_HELP, print the help message
    # If the command is not in COMMAND_HELP, attempt to fetch device-specific
    # help via adapter.getHelp("CMD")
    # If no help is found, print "No help found for '{command}'."
    # If an error occurs while fetching device-specific help, print
    # "[Error fetching device-specific help]: {e}".
=======
        available_cmds = sorted(COMMANDS.keys())

        for category, prefixes in categories.items():
            matching_cmds = []
            for prefix in prefixes:
                matching_cmds.extend(
                    [cmd for cmd in available_cmds if cmd.startswith(prefix)]
                )

            if matching_cmds:
                print(f"\n{category}:")
                for cmd in sorted(matching_cmds):
                    print(f"  - {cmd}")

        all_categorized = set()
        for prefixes in categories.values():
            for prefix in prefixes:
                all_categorized.update(
                    [cmd for cmd in available_cmds if cmd.startswith(prefix)]
                )

        remaining = set(available_cmds) - all_categorized
        if remaining:
            print("\nMiscellaneous:")
            for cmd in sorted(remaining):
                print(f"  - {cmd}")

        print("\nType 'help <command>' for details about a specific command.")
        return
>>>>>>> b15bce83

    cmd = command.strip().lower()
    if cmd in COMMAND_HELP:
        print(f"\nHelp for '{cmd}':\n  {COMMAND_HELP[cmd]}")

        extended_help = get_extended_help(cmd)
        if extended_help:
            print(f"\n{extended_help}")

        return

    if adapter and hasattr(adapter, "get_help"):
        try:
            specific_help = adapter.get_help(command.upper())
            if specific_help:
                print(
<<<<<<< HEAD
                    f"\n[{adapter.__class__.__name__}] help for "
                    f"'{command.upper()}':\n  {specific_help}"
=======
                    f"\n[{adapter.__class__.__name__}] help for"
                    f" '{command.upper()}':\n  {specific_help}"
>>>>>>> b15bce83
                )
                return
        except Exception as e:
            print(f"[Error fetching device-specific help]: {e}")

    print(f"No help found for '{command}'.")


# ------------------------------------------------------------------------------
# COMMAND PARSER
# ------------------------------------------------------------------------------
<<<<<<< HEAD


=======
>>>>>>> b15bce83
def parse_command(input_str, COMMANDS):
    """
    Parse user input into a command and its arguments.

<<<<<<< HEAD
    Supports aliases like 'get' → 'read' and 'set' → 'write'.
    Attempts to match the longest prefix first (up to 3 words).

    Args:
        input_str (str): The raw user input string.
        COMMANDS (dict): Dictionary of available commands.

    Returns:
        tuple: A tuple of (command, arguments).
=======
    Parameters:
        input_str (str): User input string.
        COMMANDS (dict): Dictionary of available commands.

    Returns:
        tuple: Parsed command and arguments.
>>>>>>> b15bce83
    """
    parts = input_str.strip().split()
    if not parts:
        return "", ""

    if parts[0].lower() == "get":
        parts[0] = "read"
    elif parts[0].lower() == "set":
        parts[0] = "write"

    for i in range(min(3, len(parts)), 0, -1):
        candidate = " ".join(parts[:i]).lower()
        if candidate in COMMANDS:
            return candidate, " ".join(parts[i:])
    return parts[0].lower(), " ".join(parts[1:])


# ------------------------------------------------------------------------------
# MAIN INTERACTIVE COMMAND LOOP
# ------------------------------------------------------------------------------
<<<<<<< HEAD


def main_loop(adapter, ser, COMMANDS, COMMAND_HELP, machine_mode=False):
    """
    Run the main interactive command loop.

    Provides a REPL-style interface that prompts for commands and executes
    them using the COMMANDS dictionary.

    Args:
        adapter (object): The scanner adapter instance.
        ser (serial.Serial): The serial connection to the scanner.
        COMMANDS (dict): Dictionary mapping command names to handler functions.
        COMMAND_HELP (dict): Dictionary mapping command names to help strings.
        machine_mode (bool, optional): Whether to use machine-friendly output.
            Defaults to False.
=======
def main_loop(adapter, ser, COMMANDS, COMMAND_HELP, machine_mode=False):
    """
    REPL-style loop that prompts the user for commands and executes them.

    Parameters:
        adapter (object): Scanner adapter instance.
        ser (serial.Serial): Serial connection to the scanner.
        COMMANDS (dict): Dictionary of available commands.
        COMMAND_HELP (dict): Dictionary of help texts for commands.
        machine_mode (bool): Whether to use machine-friendly output.
>>>>>>> b15bce83
    """
    print("Type 'help' for a list of commands.\n")
    while True:
        user_input = input("> ").strip()
        if user_input.lower() == "exit":
            break

        command, args = parse_command(user_input, COMMANDS)
        handler = COMMANDS.get(command)

        if handler:
            try:
                result = handler(args) if args else handler()

                if result is not None:
                    if isinstance(result, bytes):
                        formatted_result = result.decode(
                            "ascii", errors="replace"
                        ).strip()
                    elif isinstance(result, (int, float)):
                        formatted_result = str(result)
                    else:
                        formatted_result = str(result)

                    if machine_mode:
                        print(
                            "OK"
<<<<<<< HEAD
                            if not str(result).lower().startswith("error")
=======
                            if not formatted_result.lower().startswith("error")
>>>>>>> b15bce83
                            else "ERROR"
                        )
                    else:
                        print(formatted_result)

            except Exception as e:
                logging.error(f"Command error: {str(e)}", exc_info=True)
                print(f"[Error] {e}")
        else:
            print("Unknown command. Type 'help' for options.")


# ------------------------------------------------------------------------------
# MAIN ENTRY POINT
# ------------------------------------------------------------------------------
class TimeoutError(Exception):
    """Exception raised when an operation times out."""

    pass


def with_timeout(timeout_seconds, default_result=None):
    """
    Decorator to apply timeout to a function.

    Parameters:
        timeout_seconds (float): Maximum time in seconds to allow function to
        run.
        default_result: Value to return if timeout occurs, or raise
        TimeoutError if None.

    Returns:
        Decorated function with timeout capability.
    """

    def decorator(func):
        def wrapper(*args, **kwargs):
            result = [default_result]
            exception = [None]

            def target():
                try:
                    result[0] = func(*args, **kwargs)
                except Exception as e:
                    exception[0] = e

            thread = threading.Thread(target=target)
            thread.daemon = True
            thread.start()
            thread.join(timeout_seconds)

            if thread.is_alive():
                if default_result is None:
                    raise TimeoutError(
                        f"Operation timed out after {timeout_seconds} seconds"
                    )
                return default_result

            if exception[0]:
                raise exception[0]

            return result[0]

        return wrapper

    return decorator



def main():
    """
<<<<<<< HEAD
    Execute the main program.

    This is the main entry point for the application. It detects connected
    scanners, sets up the appropriate adapter, and launches the command loop.
    """
    # ----------------------------------------
    # Parse CLI options
    # ----------------------------------------
=======
    Main program entry point.

    Detects scanner, sets up adapter, and launches command loop.
    """
>>>>>>> b15bce83
    parser = argparse.ArgumentParser(description="Scanner Interface")
    parser.add_argument(
        "--machine",
        action="store_true",
        help="Use machine-friendly output (no icons)",
    )
    args = parser.parse_args()

    machine_mode = args.machine

    print("Searching for connected scanners...")
    detected = find_all_scanner_ports()

    if not detected:
        print("\nNo scanners found. Troubleshooting steps:")
        print("  1. Check that your scanner is powered on")
        print("  2. Verify USB connections are secure")
        print("  3. Try a different USB port or cable")
        print("  4. Restart your scanner")
        print(
            "  5. Check device manager to confirm the scanner is recognized"
            "by your computer"
        )

        if (
            input("\nWould you like to run connection diagnostics? (y/n): ")
            .lower()
            .startswith("y")
        ):
            diagnose_connection_issues()

        logging.error("No scanners found. Exiting.")
        return

    print("Scanners detected:")
    for scannerPortIndex, (port, model) in enumerate(detected, 1):
        print(f"  {scannerPortIndex}. {port} — {model}")

    try:
        if scannerPortIndex == 1:
<<<<<<< HEAD
            selection = 1  # only one scanner found, auto-select
        else:  # multiple scanners found, prompt user to select
            selection = int(
                input(
                    "\nSelect a scanner to connect to "
                    "(enter number or 0 to exit): "
                )
            )
        if selection == 0:  # 0 to exit
=======
            selection = 1
        else:
            selection = int(
                input(
                    "\nSelect a scanner to connect to (enter number or "
                    "0 to exit): "
                )
            )
        if selection == 0:
>>>>>>> b15bce83
            print("Exiting.")
            return
        if 1 <= selection <= len(detected):
            port, scanner_model = detected[selection - 1]
        else:
            print("Invalid selection.")
            return
    except ValueError:
        print("Invalid input. Exiting.")
        return

    try:
        with serial.Serial(port, 115200, timeout=1.0, write_timeout=1.0) as ser:

            @with_timeout(30)
            def initialize_adapter():
                return get_scanner_adapter(scanner_model, machine_mode)

            try:
                adapter = initialize_adapter()
                if not adapter:
                    print(f"No adapter implemented for {scanner_model}.")
                    return

                print(f"Connected to {port} ({scanner_model})")

<<<<<<< HEAD
            # Inject help command after table is built
            # for access to help dictionary
            COMMANDS["help"] = lambda arg="": show_help(
                COMMANDS, COMMAND_HELP, arg, adapter
            )
=======
                COMMANDS, COMMAND_HELP = build_command_table(adapter, ser)
>>>>>>> b15bce83

                COMMANDS["help"] = lambda arg="": show_help(
                    COMMANDS, COMMAND_HELP, arg, adapter
                )

                initialize_readline(COMMANDS)

                main_loop(adapter, ser, COMMANDS, COMMAND_HELP, machine_mode)

            except TimeoutError:
                print(
                    "Timeout while initializing scanner adapter. Scanner"
                    " may be unresponsive."
                )
                logging.error("Timeout while initializing scanner adapter")
                return

    except Exception as e:
        logging.error(f"Error communicating with scanner: {e}")
        print(f"Error communicating with scanner: {e}")


# ------------------------------------------------------------------------------
# PROGRAM START
# ------------------------------------------------------------------------------

if __name__ == "__main__":
    main()<|MERGE_RESOLUTION|>--- conflicted
+++ resolved
@@ -1,22 +1,21 @@
 """
-<<<<<<< HEAD
 Scanner Controller main module.
 
 This is the main entry point for the scanner controller application.
 It provides command-line interface for interacting with various scanner models
 through their respective adapters.
-=======
-Main module.
-
-This module provides functionality related to main.
->>>>>>> b15bce83
 """
 
 # Standard library imports
 import argparse
-<<<<<<< HEAD
+
+# Third-party imports
+import importlib
+
+# Standard library imports
 import logging
 import os
+import threading
 
 import serial
 
@@ -24,48 +23,24 @@
 from adapter_scanner.adapter_bc125at import BC125ATAdapter
 from adapter_scanner.adapter_bcd325p2 import BCD325P2Adapter
 from adapter_scanner.scanner_utils import find_all_scanner_ports
-from command_registry import build_command_table
-from utilities.readlineSetup import initialize_readline
-from utilities.tools.log_trim import trim_log_file
-
-# Third-party imports
-=======
-
-# Third-party imports
-import importlib
-import json
-import logging
-import os
-import re
-import sys
-import threading
-from pathlib import Path
-
-import serial
 
 # Application imports
 from utilities.core.command_registry import build_command_table
-from utilities.core.scanner_utils import find_all_scanner_ports
 from utilities.core.shared_utils import diagnose_connection_issues
 from utilities.help_topics import get_extended_help
-from utilities.log_trim import trim_log_file
 from utilities.readlineSetup import initialize_readline
 from utilities.scanner_factory import get_scanner_adapter
->>>>>>> b15bce83
+from utilities.tools.log_trim import trim_log_file
+
+# from command_registry import build_command_table
+
+
+# Third-party imports
 
 # LOGGING SETUP
 # ------------------------------------------------------------------------------
 
 
-<<<<<<< HEAD
-if not os.path.exists("scanner_tool.log"):
-    logging.error("Log file not found. Creating a new one.")
-
-if os.path.getsize("scanner_tool.log") > 10 * 1024 * 1024:  # 10 MB limit
-    logging.info("Log file size exceeded 10 MB. Trimming...")
-    # Keep the log file manageable
-    trim_log_file("scanner_tool.log", max_size=10 * 1024 * 1024)
-=======
 def setup_logging(log_level=logging.DEBUG):
     """
     Set up logging configuration with the specified log level.
@@ -79,6 +54,9 @@
         format="%(asctime)s - %(levelname)s - %(message)s",
     )
 
+
+if not os.path.exists("scanner_tool.log"):
+    logging.error("Log file not found. Creating a new one.")
     if not os.path.exists("scanner_tool.log"):
         logging.error("Log file not found. Creating a new one.")
 
@@ -88,9 +66,11 @@
             "scanner_tool.log", max_size=10 * 1024 * 1024
         )  # Keep the log file manageable
 
-
 setup_logging()
->>>>>>> b15bce83
+if os.path.getsize("scanner_tool.log") > 10 * 1024 * 1024:  # 10 MB limit
+    logging.info("Log file size exceeded 10 MB. Trimming...")
+    # Keep the log file manageable
+    trim_log_file("scanner_tool.log", max_size=10 * 1024 * 1024)
 
 # ------------------------------------------------------------------------------
 # SUPPORTED SCANNER ADAPTERS
@@ -98,35 +78,6 @@
 
 # Maps scanner model names to their respective adapter classes
 adapter_scanner = {  # if your scanner adapter is not listed here, add it here
-<<<<<<< HEAD
-    "BC125AT": BC125ATAdapter(),
-    "BCD325P2": BCD325P2Adapter(),
-}
-
-
-# ------------------------------------------------------------------------------
-# HELP COMMAND
-# ------------------------------------------------------------------------------
-
-
-def show_help(COMMANDS, COMMAND_HELP, command="", adapter=None):
-    """
-    Display help information for commands.
-
-    This function displays help for a given command. If no command is given,
-    it lists available commands. It attempts to fetch help from the
-    device-specific command library if connected to a scanner and help is not
-    found elsewhere.
-
-    Args:
-        COMMANDS (dict): Dictionary mapping command names to handler functions.
-        COMMAND_HELP (dict): Dictionary mapping command names to help strings.
-        command (str, optional): The command to show help for. Defaults to "".
-        adapter (object, optional): The scanner adapter. Defaults to None.
-    """
-    # Display general help if no command is provided
-    # Display help for a specific command if provided
-=======
     """
     get adapter function.
 
@@ -163,9 +114,16 @@
         raise ImportError(f"Error loading adapter for {model_name}: {e}")
 
 
+adapter_scanner = {  # if your scanner adapter is not listed here, add it here
+    "BC125AT": BC125ATAdapter(),
+    "BCD325P2": BCD325P2Adapter(),
+}
+
 # ------------------------------------------------------------------------------
 # HELP COMMAND
 # ------------------------------------------------------------------------------
+
+
 def show_help(COMMANDS, COMMAND_HELP, command="", adapter=None):
     """
     Display help for a command or list all available commands.
@@ -175,8 +133,21 @@
         COMMAND_HELP (dict): Dictionary of help texts for commands.
         command (str): Specific command to display help for.
         adapter (object): Scanner adapter instance.
-    """
->>>>>>> b15bce83
+    Display help information for commands.
+
+    This function displays help for a given command. If no command is given,
+    it lists available commands. It attempts to fetch help from the
+    device-specific command library if connected to a scanner and help is not
+    found elsewhere.
+
+    Args:
+        COMMANDS (dict): Dictionary mapping command names to handler functions.
+        COMMAND_HELP (dict): Dictionary mapping command names to help strings.
+        command (str, optional): The command to show help for. Defaults to "".
+        adapter (object, optional): The scanner adapter. Defaults to None.
+    """
+    # Display general help if no command is provided
+    # Display help for a specific command if provided
     if not command:
         categories = {
             "Reading Information": [
@@ -192,11 +163,39 @@
         }
 
         print("\nAvailable commands:")
-<<<<<<< HEAD
+        available_cmds = sorted(COMMANDS.keys())
+
+        for category, prefixes in categories.items():
+            matching_cmds = []
+            for prefix in prefixes:
+                matching_cmds.extend(
+                    [cmd for cmd in available_cmds if cmd.startswith(prefix)]
+                )
+
+            if matching_cmds:
+                print(f"\n{category}:")
+                for cmd in sorted(matching_cmds):
+                    print(f"  - {cmd}")
+
+        all_categorized = set()
+        for prefixes in categories.values():
+            for prefix in prefixes:
+                all_categorized.update(
+                    [cmd for cmd in available_cmds if cmd.startswith(prefix)]
+                )
+
+        remaining = set(available_cmds) - all_categorized
+        if remaining:
+            print("\nMiscellaneous:")
+            for cmd in sorted(remaining):
+                print(f"  - {cmd}")
+
+        print("\nType 'help <command>' for details about a specific command.")
         for cmd in sorted(COMMANDS):
             print(f"--->{cmd}")
         print("\nType 'help <command>' for details.")
         return
+
     # Display help for a specific command
     # If the command is in COMMAND_HELP, print the help message
     # If the command is not in COMMAND_HELP, attempt to fetch device-specific
@@ -204,37 +203,6 @@
     # If no help is found, print "No help found for '{command}'."
     # If an error occurs while fetching device-specific help, print
     # "[Error fetching device-specific help]: {e}".
-=======
-        available_cmds = sorted(COMMANDS.keys())
-
-        for category, prefixes in categories.items():
-            matching_cmds = []
-            for prefix in prefixes:
-                matching_cmds.extend(
-                    [cmd for cmd in available_cmds if cmd.startswith(prefix)]
-                )
-
-            if matching_cmds:
-                print(f"\n{category}:")
-                for cmd in sorted(matching_cmds):
-                    print(f"  - {cmd}")
-
-        all_categorized = set()
-        for prefixes in categories.values():
-            for prefix in prefixes:
-                all_categorized.update(
-                    [cmd for cmd in available_cmds if cmd.startswith(prefix)]
-                )
-
-        remaining = set(available_cmds) - all_categorized
-        if remaining:
-            print("\nMiscellaneous:")
-            for cmd in sorted(remaining):
-                print(f"  - {cmd}")
-
-        print("\nType 'help <command>' for details about a specific command.")
-        return
->>>>>>> b15bce83
 
     cmd = command.strip().lower()
     if cmd in COMMAND_HELP:
@@ -251,13 +219,12 @@
             specific_help = adapter.get_help(command.upper())
             if specific_help:
                 print(
-<<<<<<< HEAD
+                    f"\n[{adapter.__class__.__name__}] help for"
+                    f" '{command.upper()}':\n  {specific_help}"
+                )
+                print(
                     f"\n[{adapter.__class__.__name__}] help for "
                     f"'{command.upper()}':\n  {specific_help}"
-=======
-                    f"\n[{adapter.__class__.__name__}] help for"
-                    f" '{command.upper()}':\n  {specific_help}"
->>>>>>> b15bce83
                 )
                 return
         except Exception as e:
@@ -269,16 +236,20 @@
 # ------------------------------------------------------------------------------
 # COMMAND PARSER
 # ------------------------------------------------------------------------------
-<<<<<<< HEAD
-
-
-=======
->>>>>>> b15bce83
+
+
 def parse_command(input_str, COMMANDS):
     """
     Parse user input into a command and its arguments.
 
-<<<<<<< HEAD
+    Parameters:
+        input_str (str): User input string.
+        COMMANDS (dict): Dictionary of available commands.
+
+    Returns:
+        tuple: Parsed command and arguments.
+    Parse user input into a command and its arguments.
+
     Supports aliases like 'get' → 'read' and 'set' → 'write'.
     Attempts to match the longest prefix first (up to 3 words).
 
@@ -288,14 +259,6 @@
 
     Returns:
         tuple: A tuple of (command, arguments).
-=======
-    Parameters:
-        input_str (str): User input string.
-        COMMANDS (dict): Dictionary of available commands.
-
-    Returns:
-        tuple: Parsed command and arguments.
->>>>>>> b15bce83
     """
     parts = input_str.strip().split()
     if not parts:
@@ -316,11 +279,18 @@
 # ------------------------------------------------------------------------------
 # MAIN INTERACTIVE COMMAND LOOP
 # ------------------------------------------------------------------------------
-<<<<<<< HEAD
 
 
 def main_loop(adapter, ser, COMMANDS, COMMAND_HELP, machine_mode=False):
     """
+    REPL-style loop that prompts the user for commands and executes them.
+
+    Parameters:
+        adapter (object): Scanner adapter instance.
+        ser (serial.Serial): Serial connection to the scanner.
+        COMMANDS (dict): Dictionary of available commands.
+        COMMAND_HELP (dict): Dictionary of help texts for commands.
+        machine_mode (bool): Whether to use machine-friendly output.
     Run the main interactive command loop.
 
     Provides a REPL-style interface that prompts for commands and executes
@@ -333,18 +303,6 @@
         COMMAND_HELP (dict): Dictionary mapping command names to help strings.
         machine_mode (bool, optional): Whether to use machine-friendly output.
             Defaults to False.
-=======
-def main_loop(adapter, ser, COMMANDS, COMMAND_HELP, machine_mode=False):
-    """
-    REPL-style loop that prompts the user for commands and executes them.
-
-    Parameters:
-        adapter (object): Scanner adapter instance.
-        ser (serial.Serial): Serial connection to the scanner.
-        COMMANDS (dict): Dictionary of available commands.
-        COMMAND_HELP (dict): Dictionary of help texts for commands.
-        machine_mode (bool): Whether to use machine-friendly output.
->>>>>>> b15bce83
     """
     print("Type 'help' for a list of commands.\n")
     while True:
@@ -372,11 +330,12 @@
                     if machine_mode:
                         print(
                             "OK"
-<<<<<<< HEAD
+                            if not formatted_result.lower().startswith("error")
+                            else "ERROR"
+                        )
+                        print(
+                            "OK"
                             if not str(result).lower().startswith("error")
-=======
-                            if not formatted_result.lower().startswith("error")
->>>>>>> b15bce83
                             else "ERROR"
                         )
                     else:
@@ -400,7 +359,7 @@
 
 def with_timeout(timeout_seconds, default_result=None):
     """
-    Decorator to apply timeout to a function.
+    Apply timeout to a function.
 
     Parameters:
         timeout_seconds (float): Maximum time in seconds to allow function to
@@ -409,10 +368,10 @@
         TimeoutError if None.
 
     Returns:
-        Decorated function with timeout capability.
-    """
-
-    def decorator(func):
+        Function with timeout capability.
+    """
+
+    def timeout_function(func):
         def wrapper(*args, **kwargs):
             result = [default_result]
             exception = [None]
@@ -442,13 +401,15 @@
 
         return wrapper
 
-    return decorator
-
+    return timeout_function
 
 
 def main():
     """
-<<<<<<< HEAD
+    Enter main program.
+
+    Detects scanner, sets up adapter, and launches command loop.
+
     Execute the main program.
 
     This is the main entry point for the application. It detects connected
@@ -457,12 +418,6 @@
     # ----------------------------------------
     # Parse CLI options
     # ----------------------------------------
-=======
-    Main program entry point.
-
-    Detects scanner, sets up adapter, and launches command loop.
-    """
->>>>>>> b15bce83
     parser = argparse.ArgumentParser(description="Scanner Interface")
     parser.add_argument(
         "--machine",
@@ -503,7 +458,15 @@
 
     try:
         if scannerPortIndex == 1:
-<<<<<<< HEAD
+            selection = 1
+        else:
+            selection = int(
+                input(
+                    "\nSelect a scanner to connect to (enter number or "
+                    "0 to exit): "
+                )
+            )
+        if selection == 0:
             selection = 1  # only one scanner found, auto-select
         else:  # multiple scanners found, prompt user to select
             selection = int(
@@ -513,17 +476,6 @@
                 )
             )
         if selection == 0:  # 0 to exit
-=======
-            selection = 1
-        else:
-            selection = int(
-                input(
-                    "\nSelect a scanner to connect to (enter number or "
-                    "0 to exit): "
-                )
-            )
-        if selection == 0:
->>>>>>> b15bce83
             print("Exiting.")
             return
         if 1 <= selection <= len(detected):
@@ -550,16 +502,10 @@
 
                 print(f"Connected to {port} ({scanner_model})")
 
-<<<<<<< HEAD
-            # Inject help command after table is built
-            # for access to help dictionary
-            COMMANDS["help"] = lambda arg="": show_help(
-                COMMANDS, COMMAND_HELP, arg, adapter
-            )
-=======
                 COMMANDS, COMMAND_HELP = build_command_table(adapter, ser)
->>>>>>> b15bce83
-
+
+                # Inject help command after table is built
+                # for access to help dictionary
                 COMMANDS["help"] = lambda arg="": show_help(
                     COMMANDS, COMMAND_HELP, arg, adapter
                 )
