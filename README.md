# Scanner Controller

This project provides a graphical user interface (GUI) for controlling various scanner models. The GUI is built using PyQt6 and supports multiple scanner models through modular adapters.

## Features

- **Audio Controls**: Adjust volume and squelch levels using sliders.
- **Display Group**: View scanner information on a simulated LCD display.
- **Signal Meters**: Monitor RSSI and squelch levels in real-time.
- **Control Keys**: Access frequently used scanner functions like "Hold", "Scan", "Menu", etc.
- **Keypad**: Input numeric values and commands using a keypad.
- **Rotary Knob**: Simulate a rotary knob for navigation and selection.
- **Port Detection**: Automatically detect and connect to supported scanner models via serial ports.

## Supported Scanner Models

The following scanner models are supported through the `commandLibrary`:

- **BC125AT**
- **BCD325P2**
- **SDS100** / **SDS200**
- **AOR-DV1**

The code is designed to work with most Uniden scanners and is abstracted to allow easy porting to other manufacturers. Note that development for the AR-DV1 is paused while the device is under repair.

## Project Structure

The project is organized as follows:

```
scanner-controller/
│
├── scanner_gui/
│   ├── gui/
│   │   ├── audioControls.py       # Audio controls (volume, squelch)
│   │   ├── controlKeys.py         # Control keys (Hold, Scan, etc.)
│   │   ├── displayGroup.py        # LCD display simulation
│   │   ├── keypad.py              # Numeric keypad
│   │   ├── rotaryKnob.py          # Rotary knob simulation
│   │   ├── signalMeters.py        # Signal meters (RSSI, SQL)
│   │   ├── scannerGui.py          # Main GUI implementation
│   │   ├── style.qss              # Stylesheet for the GUI
│   │   └── __init__.py
│   ├── commandLibrary.py          # Scanner command interface
│   ├── scannerUtils.py            # Utility functions for serial communication
│   ├── main.py                    # Entry point for the application
│   └── __init__.py
│
├── icons/                         # SVG icons for the GUI
│   ├── rotary-knob.svg
│   ├── arrow-left.svg
│   └── arrow-right.svg
│
└── README.md                      # Project documentation
```

## Installation

1. Clone the repository:

   ```bash
   git clone https://github.com/yourusername/scanner-controller.git
   cd scanner-controller
   ```

2. Install dependencies:

   ```bash
   pip install -r requirements.txt
   ```

3. Ensure the required scanner models are connected via serial ports.

## Usage

1. Run the application:

   ```bash
   python -m scanner_gui.main
   ```

2. Use the GUI to interact with your scanner:
   - Select the scanner port from the dropdown and click "Connect".
   - Use the sliders, buttons, and keypad to control the scanner.
   - View real-time updates on the display and signal meters.

## Development Setup

<<<<<<< HEAD
To clear all `__pycache__` directories, run the following script:

```bash
python scripts/clear_pycache.py
```

To analyze unused files or imports, or to build a dependency graph, use the following scripts:

```bash
python utilities/analyze_unused_files.py
python utilities/analyze_unused_imports.py
python utilities/build_dependency_graph.py
```

=======
1. Install development dependencies:

   ```bash
   pip install -r requirements-dev.txt
   ```

2. Install pre-commit hooks:

   ```bash
   pre-commit install
   ```

3. Run pre-commit across all files:
   ```bash
   pre-commit run --all-files
   ```

## Code Style

This project uses:

- Black for code formatting
- Flake8 for code linting with several plugins

The configurations ensure these tools work together without conflicts:

- Black formats code with a line length of 88 characters
- Flake8 is configured to be compatible with Black's formatting decisions

### Fixing Code Style Issues

When pre-commit shows errors:

1. **Black** (formatter) will automatically fix formatting issues when possible
2. **Flake8** (linter) will report issues but won't fix them automatically

To fix issues:

```bash
# First, run Black to auto-format all files
black .

# Then run Flake8 to see remaining issues
flake8

# Fix the remaining issues manually, then commit again
```

Common Flake8 issues include:

- Missing docstrings (D1xx errors)
- Import ordering (I1xx errors)
- Unused imports or variables (F4xx errors)
- Complexity issues (C9xx errors)

>>>>>>> b15bce83
## Development Notes

### Modular GUI Components

The GUI is modularized into separate components for better maintainability:

- **`audioControls.py`**: Handles volume and squelch sliders.
- **`controlKeys.py`**: Implements vertical control buttons.
- **`displayGroup.py`**: Simulates the scanner's LCD display.
- **`keypad.py`**: Provides a numeric keypad for input.
- **`rotaryKnob.py`**: Simulates a rotary knob with left/right buttons.
- **`signalMeters.py`**: Displays RSSI and squelch levels.

### Scanner Adapters

The `commandLibrary.py` dynamically loads the appropriate adapter for the connected scanner model. Each adapter implements model-specific commands.

### Styling

The GUI styling is defined in `style.qss`, ensuring a consistent look and feel across all components.

## Contributing

Contributions are welcome! Please follow these steps:

1. Fork the repository.
2. Create a new branch for your feature or bugfix.
3. Submit a pull request with a detailed description of your changes.

## License

This project is licensed under the MIT License. See the `LICENSE` file for details.<|MERGE_RESOLUTION|>--- conflicted
+++ resolved
@@ -58,12 +58,14 @@
 
 1. Clone the repository:
 
+
    ```bash
    git clone https://github.com/yourusername/scanner-controller.git
    cd scanner-controller
    ```
 
 2. Install dependencies:
+
 
    ```bash
    pip install -r requirements.txt
@@ -74,6 +76,7 @@
 ## Usage
 
 1. Run the application:
+
 
    ```bash
    python -m scanner_gui.main
@@ -86,22 +89,6 @@
 
 ## Development Setup
 
-<<<<<<< HEAD
-To clear all `__pycache__` directories, run the following script:
-
-```bash
-python scripts/clear_pycache.py
-```
-
-To analyze unused files or imports, or to build a dependency graph, use the following scripts:
-
-```bash
-python utilities/analyze_unused_files.py
-python utilities/analyze_unused_imports.py
-python utilities/build_dependency_graph.py
-```
-
-=======
 1. Install development dependencies:
 
    ```bash
@@ -157,12 +144,28 @@
 - Unused imports or variables (F4xx errors)
 - Complexity issues (C9xx errors)
 
->>>>>>> b15bce83
+## Development Setup
+
+To clear all `__pycache__` directories, run the following script:
+
+```bash
+python scripts/clear_pycache.py
+```
+
+To analyze unused files or imports, or to build a dependency graph, use the following scripts:
+
+```bash
+python utilities/analyze_unused_files.py
+python utilities/analyze_unused_imports.py
+python utilities/build_dependency_graph.py
+```
+
 ## Development Notes
 
 ### Modular GUI Components
 
 The GUI is modularized into separate components for better maintainability:
+
 
 - **`audioControls.py`**: Handles volume and squelch sliders.
 - **`controlKeys.py`**: Implements vertical control buttons.
